// Package config 负责加载和解析应用程序的配置。
package config

import (
	"strings"
	"time"

	"github.com/spf13/viper"
)

// Settings 定义了 AutoVulnScan 应用程序的整体配置结构。
// 它包括调试、代理、HTTP头、爬虫、扫描器、报告、Redis、AI模块和漏洞插件的设置。
type Settings struct {
	// Debug 开启或关闭调试模式，提供更详细的输出。
	Debug bool `mapstructure:"debug"`
	// Proxy 指定用于所有网络请求的代理服务器URL。
	Proxy string `mapstructure:"proxy"`
	// Headers 定义了每个请求中要发送的自定义HTTP头。
	Headers map[string]string `mapstructure:"headers"`
	// Scope 定义了扫描范围内的域。
	Scope []string `mapstructure:"scope"`
	// Blacklist 定义了不应被扫描的URL模式。
	Blacklist []string `mapstructure:"blacklist"`
	// Spider 保存了所有与爬取和发现阶段相关的配置。
	Spider SpiderConfig `mapstructure:"spider"`
	// Scanner 保存了所有与漏洞扫描阶段相关的配置。
	Scanner ScannerConfig `mapstructure:"scanner"`
	// Reporting 定义了生成漏洞报告的设置。
	Reporting ReportingConfig `mapstructure:"reporting"`
	// Redis 保存了连接到Redis服务器以进行数据存储的配置。
	Redis RedisConfig `mapstructure:"redis"`
	// AIModule 配置了AI驱动的分析功能。
	AIModule AIModuleConfig `mapstructure:"ai_module"`
}

// SpiderConfig 保存了所有与爬虫阶段相关的配置。
type SpiderConfig struct {
	// Concurrency 是要运行的并发爬虫的数量。
	Concurrency int `mapstructure:"concurrency"`
	// Limit 是要爬取的最大页面数。
	Limit int `mapstructure:"limit"`
	// Timeout 是每个HTTP请求的超时时间（秒）。
	Timeout int `mapstructure:"timeout"`
	// MaxDepth 是最大爬取深度。
	MaxDepth int `mapstructure:"max_depth"`
	// MaxPageVisitPerSite 是每个站点要访问的最大页面数。
	MaxPageVisitPerSite int `mapstructure:"max_page_visit_per_site"`
	// Cookies 是爬虫要使用的cookie映射。
	Cookies map[string]string `mapstructure:"cookies"`
	// SimilarityPageDom 配置了DOM相似性算法以避免冗余爬取。
	SimilarityPageDom SimilarityPageDomConfig `mapstructure:"similarity_page_dom"`
	// DynamicCrawler 保存了基于无头浏览器的动态爬虫的设置。
	DynamicCrawler DynamicCrawlerConfig `mapstructure:"dynamic_crawler"`
	// Sources 是用于发现URL的来源列表（例如，"robotstxt", "sitemapxml"）。
	Sources []string `mapstructure:"sources"`
}

// SimilarityPageDomConfig 配置了DOM相似性算法。
type SimilarityPageDomConfig struct {
	// Use 启用或禁用DOM相似性检查。
	Use bool `mapstructure:"use"`
	// Threshold 是考虑相似性检查的最小DOM元素数。
	Threshold int `mapstructure:"threshold"`
	// Similarity 是将页面视为重复的相似性阈值（0.0到1.0）。
	Similarity float64 `mapstructure:"similarity"`
	// VectorDim 是用于相似性计算的向量维度。
	VectorDim int `mapstructure:"vector_dim"`
}

// ScannerConfig 定义了漏洞扫描器的设置。
type ScannerConfig struct {
	// Concurrency 是并发扫描任务的数量。
	Concurrency int `mapstructure:"concurrency"`
	// Limit 是要扫描的最大URL数。
	Limit int `mapstructure:"limit"`
	// FilterThreshold 是用于过滤掉相似页面的阈值。
	FilterThreshold int `mapstructure:"filter_threshold"`
	// FoundHiddenParameter 启用或禁用隐藏参数的发现。
	FoundHiddenParameter bool `mapstructure:"found_hidden_parameter"`
	// FoundHiddenParameterFromJS 启用或禁用从JavaScript文件中发现隐藏参数。
	FoundHiddenParameterFromJS bool `mapstructure:"found_hidden_parameter_from_js"`
	// ParameterGroupSize 是在单个测试中分组的参数数量。
	ParameterGroupSize int `mapstructure:"parameter_group_size"`
	// Timeout 是每个扫描请求的超时时间。
	Timeout time.Duration `mapstructure:"timeout"`
	// PluginTimeout 是每个单独插件的超时时间。
	PluginTimeout time.Duration `mapstructure:"plugin_timeout"`
	// Position 是要测试漏洞的位置列表（例如，"get", "post"）。
	Position []string `mapstructure:"position"`
	// Output 配置扫描输出中包含哪些信息。
	Output struct {
		// Response 决定是否在报告中包含完整的HTTP响应。
		Response bool `mapstructure:"response"`
		// ResponseHeader 决定是否在报告中包含响应头。
		ResponseHeader bool `mapstructure:"response_header"`
	} `mapstructure:"output"`
	// HiddenParameters 是要被视为隐藏的参数名称列表。
	HiddenParameters []string `mapstructure:"hidden_parameters"`
	// Vulnerabilities 是扫描器要使用的漏洞配置列表。
	Vulnerabilities []VulnConfig `mapstructure:"vulnerabilities"`
}

// ReportingConfig 定义了生成报告的设置。
type ReportingConfig struct {
	// Path 是将保存报告的目录。
	Path string `mapstructure:"path"`
	// VulnReportFile 是漏洞报告的文件名。
	VulnReportFile string `mapstructure:"vuln_report_file"`
	// SpiderFile 是爬虫输出文件的文件名。
	SpiderFile string `mapstructure:"spider_file"`
	// UnscopedSpiderFile 是爬虫发现的作用域外URL的文件名。
	UnscopedSpiderFile string `mapstructure:"unscoped_spider_file"`
	// SpiderDeDuplicateFile 是去重后爬虫输出的文件名。
	SpiderDeDuplicateFile string `mapstructure:"spider_deduplicate_file"`
	// SpiderParamsFile 是爬虫参数输出的文件名。
	SpiderParamsFile string `mapstructure:"spider_params_file"`
	// JSONReportFile 是JSON格式报告的文件名。
	JSONReportFile string `mapstructure:"json_report_file"`
	// HTMLReportFile 是HTML格式报告的文件名。
	HTMLReportFile string `mapstructure:"html_report_file"`
}

// RedisConfig 定义了Redis连接的设置。
type RedisConfig struct {
	// Enabled 决定是否使用Redis进行存储。
	Enabled bool `mapstructure:"enabled"`
	// URL 是Redis服务器的连接字符串。
	URL string `mapstructure:"url"`
}

// DynamicCrawlerConfig 保存了基于无头浏览器的动态爬虫的设置。
type DynamicCrawlerConfig struct {
	// Enabled 决定是否使用动态爬虫。
	Enabled bool `mapstructure:"enabled"`
	// Headless 决定是否以无头模式运行浏览器。
	Headless bool `mapstructure:"headless"`
}

// AIModuleConfig 保存了可选的AI驱动分析模块的设置。
type AIModuleConfig struct {
	// Enabled 决定是否使用AI模块。
	Enabled bool `mapstructure:"enabled"`
	// Model 是要使用的AI模型的名称（例如，"deepseek/deepseek-v3"）。
	Model string `mapstructure:"model"`
	// APIKey 是AI服务的API密钥。
	APIKey string `mapstructure:"api_key"`
}

// VulnConfig 指定要扫描哪些漏洞及其配置。
type VulnConfig struct {
	// Type 是漏洞的类型（例如，"sqli", "xss"）。
	Type string `mapstructure:"type"`
	// Payloads 是该漏洞类型的攻击载荷列表。
	Payloads []Payload `mapstructure:"payloads"`
}

// Payload 定义了单个攻击载荷及其值和描述。
type Payload struct {
	// Value 是实际的载荷字符串。
	Value string `mapstructure:"value"`
	// Description 提供了关于载荷的上下文。
	Description string `mapstructure:"description"`
}

<<<<<<< HEAD
// LoadConfig 从给定路径的文件中读取配置并将其解析到 Settings 结构体中
// 使用 Viper 来处理 YAML 文件和环境变量
//
// 参数：
//   - path: 配置文件路径，如果为空则在当前目录查找 config.yaml
//
// 返回值：
//   - config: 解析后的配置结构体
//   - err: 解析过程中的错误信息
func LoadConfig(path string) (config *Settings, err error) {
	var c Settings
=======
// LoadConfig 从给定路径的文件中读取配置，并将其解析到一个 Settings 结构体中。
// 它使用 Viper 来处理YAML文件和环境变量。
func LoadConfig(path string) (config Settings, err error) {
>>>>>>> 063cfde2
	if path != "" {
		// 如果指定了配置文件路径，则使用它。
		viper.SetConfigFile(path)
	} else {
<<<<<<< HEAD
=======
		// 否则，在当前目录搜索名为 'config.yaml' 的文件。
>>>>>>> 063cfde2
		viper.AddConfigPath(".")
		viper.SetConfigName("config")
		viper.SetConfigType("yaml")
	}
<<<<<<< HEAD
	viper.SetEnvKeyReplacer(strings.NewReplacer(".", "_"))
	viper.AutomaticEnv()
	if err = viper.ReadInConfig(); err != nil {
		return
	}
	err = viper.Unmarshal(&c)
	return &c, err
=======

	// 设置环境变量的键替换器，例如，将 'reporting.path' 映射到 'REPORTING_PATH'。
	viper.SetEnvKeyReplacer(strings.NewReplacer(".", "_"))
	// 自动加载环境变量。
	viper.AutomaticEnv()

	// 读取配置文件。
	if err = viper.ReadInConfig(); err != nil {
		return
	}

	// 将读取的配置解析到 config 结构体中。
	err = viper.Unmarshal(&config)
	return
>>>>>>> 063cfde2
}<|MERGE_RESOLUTION|>--- conflicted
+++ resolved
@@ -162,57 +162,26 @@
 	Description string `mapstructure:"description"`
 }
 
-<<<<<<< HEAD
 // LoadConfig 从给定路径的文件中读取配置并将其解析到 Settings 结构体中
-// 使用 Viper 来处理 YAML 文件和环境变量
-//
-// 参数：
-//   - path: 配置文件路径，如果为空则在当前目录查找 config.yaml
-//
-// 返回值：
-//   - config: 解析后的配置结构体
-//   - err: 解析过程中的错误信息
-func LoadConfig(path string) (config *Settings, err error) {
+func LoadConfig(path string) (*Settings, error) {
 	var c Settings
-=======
-// LoadConfig 从给定路径的文件中读取配置，并将其解析到一个 Settings 结构体中。
-// 它使用 Viper 来处理YAML文件和环境变量。
-func LoadConfig(path string) (config Settings, err error) {
->>>>>>> 063cfde2
 	if path != "" {
-		// 如果指定了配置文件路径，则使用它。
 		viper.SetConfigFile(path)
 	} else {
-<<<<<<< HEAD
-=======
-		// 否则，在当前目录搜索名为 'config.yaml' 的文件。
->>>>>>> 063cfde2
 		viper.AddConfigPath(".")
 		viper.SetConfigName("config")
 		viper.SetConfigType("yaml")
 	}
-<<<<<<< HEAD
+
 	viper.SetEnvKeyReplacer(strings.NewReplacer(".", "_"))
 	viper.AutomaticEnv()
-	if err = viper.ReadInConfig(); err != nil {
-		return
-	}
-	err = viper.Unmarshal(&c)
-	return &c, err
-=======
 
-	// 设置环境变量的键替换器，例如，将 'reporting.path' 映射到 'REPORTING_PATH'。
-	viper.SetEnvKeyReplacer(strings.NewReplacer(".", "_"))
-	// 自动加载环境变量。
-	viper.AutomaticEnv()
-
-	// 读取配置文件。
-	if err = viper.ReadInConfig(); err != nil {
-		return
+	if err := viper.ReadInConfig(); err != nil {
+		return nil, err
 	}
 
-	// 将读取的配置解析到 config 结构体中。
-	err = viper.Unmarshal(&config)
-	return
->>>>>>> 063cfde2
+	if err := viper.Unmarshal(&c); err != nil {
+		return nil, err
+	}
+	return &c, nil
 }