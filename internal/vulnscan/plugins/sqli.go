--- conflicted
+++ resolved
@@ -1,14 +1,13 @@
-// Package plugins 包含了各种具体的漏洞扫描插件实现。
+// Package plugins 包含了所有具体的漏洞扫描插件实现。
 package plugins
 
 import (
 	"crypto/sha256"
 	"fmt"
-	"io/ioutil"
+	"io"
 	"net/http"
 	"net/http/httputil"
 	"net/url"
-	"regexp"
 	"strings"
 	"time"
 
@@ -20,26 +19,34 @@
 	"github.com/rs/zerolog/log"
 )
 
-// SQLiPlugin 实现了用于检测SQL注入漏洞的插件。
+// SQLiPlugin 实现了用于检测基于错误的SQL注入漏洞的插件。
 type SQLiPlugin struct {
-	payloads         []models.Payload
-	errorPatterns    []*regexp.Regexp
-	timeBasedPayload string
-	timeThreshold    time.Duration
-}
-
+	errorPatterns []string
+	payloads      []models.Payload
+}
+
+// init 函数会在包初始化时被调用，用于自动注册插件。
 func init() {
-	// 在包初始化时，自动将此插件注册到全局注册表中。
-	// 这种模式使得添加新插件非常方便，只需要创建新的插件文件并在init中注册即可。
-	vulnscan.GetRegistry().Register(&SQLiPlugin{})
-}
-
-// Name 返回插件的名称。
-func (p *SQLiPlugin) Name() string {
-	return "sqli"
-}
-
-// Scan 是插件的核心逻辑，负责对给定的请求执行SQL注入扫描。
+	// 自动注册SQLi插件
+	vulnscan.RegisterPlugin(&SQLiPlugin{})
+}
+
+// SetPayloads 设置插件的攻击载荷。
+func (p *SQLiPlugin) SetPayloads(payloads []models.Payload) {
+	p.payloads = payloads
+}
+
+// Info 返回插件的元数据。
+func (p *SQLiPlugin) Info() vulnscan.PluginInfo {
+	return vulnscan.PluginInfo{
+		Name:        "sqli",
+		Description: "检测基于错误的SQL注入漏洞。",
+		Author:      "AutoVulnScan Team",
+		Version:     "1.0",
+	}
+}
+
+// Scan 对给定的HTTP请求执行SQL注入扫描。
 func (p *SQLiPlugin) Scan(client *requester.HTTPClient, req *models.Request) ([]*vulnscan.Vulnerability, error) {
 	var vulnerabilities []*vulnscan.Vulnerability
 
@@ -68,42 +75,31 @@
 	return vulnerabilities, nil
 }
 
-<<<<<<< HEAD
-// testPayload 测试单个payload对单个参数的效果。
-// 这是实际发送HTTP请求并分析响应的地方。
-func (p *SQLiPlugin) testPayload(client *requester.HTTPClient, originalReq *models.Request, paramName, payload string) (*vulnscan.Vulnerability, error) {
-	var reqToTest *http.Request
-=======
-// responseInfo 封装响应信息
-type responseInfo struct {
-	body       []byte
-	statusCode int
-	hash       string
-}
-
-// getResponseInfo 获取响应信息并计算hash
-func (p *SQLiPlugin) getResponseInfo(resp *http.Response) (*responseInfo, error) {
+// getResponseInfo 获取并处理HTTP响应，返回一个包含响应体、状态码和内容哈希的结构体。
+func (p *SQLiPlugin) getResponseInfo(resp *http.Response) (*models.ResponseInfo, error) {
+	if resp == nil {
+		return nil, fmt.Errorf("http响应为空")
+	}
 	defer resp.Body.Close()
 
 	body, err := io.ReadAll(resp.Body)
 	if err != nil {
-		return nil, err
+		return nil, fmt.Errorf("读取响应体失败: %w", err)
 	}
 
 	hash := sha256.Sum256(body)
-	shortHash := hex.EncodeToString(hash[:4]) // 使用4字节作为短hash
-
-	return &responseInfo{
-		body:       body,
-		statusCode: resp.StatusCode,
-		hash:       shortHash,
+	shortHash := hex.EncodeToString(hash[:4])
+
+	return &models.ResponseInfo{
+		Body:       body,
+		StatusCode: resp.StatusCode,
+		Hash:       shortHash,
 	}, nil
 }
 
 // buildHTTPRequest 构建HTTP请求
 func (p *SQLiPlugin) buildHTTPRequest(originalReq *models.Request, paramName, paramValue string) (*http.Request, error) {
 	var req *http.Request
->>>>>>> bcdd774b
 	var err error
 
 	if originalReq.Method == "POST" {
@@ -120,24 +116,6 @@
 		if err == nil {
 			req.Header.Set("Content-Type", "application/x-www-form-urlencoded")
 		}
-<<<<<<< HEAD
-	} else { // GET a
-		parsedURL, _ := url.Parse(targetURL)
-		q := parsedURL.Query()
-		q.Set(paramName, payload)
-		parsedURL.RawQuery = q.Encode()
-		reqToTest, err = http.NewRequest("GET", parsedURL.String(), nil)
-	}
-
-	if err != nil {
-		return nil, fmt.Errorf("failed to create request: %w", err)
-	}
-
-	// 发送请求
-	resp, err := client.Do(reqToTest)
-	if err != nil {
-		return nil, fmt.Errorf("request failed: %w", err)
-=======
 	} else {
 		parsedURL, parseErr := url.Parse(originalReq.URL)
 		if parseErr != nil {
@@ -184,23 +162,23 @@
 }
 
 // logResponseDebug 记录响应调试信息
-func (p *SQLiPlugin) logResponseDebug(resp *http.Response, info *responseInfo) {
+func (p *SQLiPlugin) logResponseDebug(resp *http.Response, info *models.ResponseInfo) {
 	if dump, err := httputil.DumpResponse(resp, false); err == nil {
 		log.Debug().Str("plugin", "sqli").Msgf("Raw SQLi Response:\n%s", string(dump))
 	}
 
 	previewLen := 100
-	preview := string(info.body)
+	preview := string(info.Body)
 	if len(preview) > previewLen {
 		preview = preview[:previewLen] + "..."
 	}
 
 	log.Debug().
 		Str("plugin", "sqli").
-		Int("status", info.statusCode).
-		Int("bodyLen", len(info.body)).
+		Int("status", info.StatusCode).
+		Int("bodyLen", len(info.Body)).
 		Str("bodyPreview", preview).
-		Str("respHash", info.hash).
+		Str("respHash", info.Hash).
 		Msg("HTTP response received")
 }
 
@@ -234,70 +212,8 @@
 	baseReq, err := p.buildHTTPRequest(originalReq, paramName, "")
 	if err != nil {
 		return nil, "", err
->>>>>>> bcdd774b
-	}
-
-<<<<<<< HEAD
-	// 转储请求和响应
-	reqDump, err := httputil.DumpRequestOut(reqToTest, true)
-	if err != nil {
-		log.Warn().Err(err).Msg("Failed to dump request")
-	}
-
-	respDump, err := httputil.DumpResponse(resp, true)
-	if err != nil {
-		log.Warn().Err(err).Msg("Failed to dump response")
-	}
-
-	bodyBytes, err := ioutil.ReadAll(resp.Body)
-	if err != nil {
-		return nil, fmt.Errorf("failed to read response body: %w", err)
-	}
-
-	// 检查响应中是否有SQL错误信息
-	for _, pattern := range p.errorPatterns {
-		if pattern.Match(bodyBytes) {
-			return &vulnscan.Vulnerability{
-				Type:         p.Name(),
-				URL:          originalReq.URL,
-				Method:       originalReq.Method,
-				Param:        paramName,
-				Payload:      payload,
-				Timestamp:    time.Now(),
-				RequestDump:  string(reqDump),
-				ResponseDump: string(respDump),
-			}, nil
-		}
-	}
-
-	return nil, nil
-}
-
-// isErrorBasedSQLi 检查响应体是否匹配已知的SQL错误模式。
-func (p *SQLiPlugin) isErrorBasedSQLi(body string) bool {
-	// 检查响应体中是否包含已知的SQL错误模式
-	// 例如："you have an error in your sql syntax", "unclosed quotation mark" 等
-	// 这里需要根据实际的payloads和错误模式来判断
-	// 为了简化，这里只保留一个示例，实际需要更复杂的模式匹配
-	return false // 示例：如果响应体包含 "you have an error in your sql syntax"，则认为存在SQL注入
-}
-
-// isTimeBasedSQLi 检查响应时间是否超过了设定的阈值，以判断是否存在时间盲注。
-func (p *SQLiPlugin) isTimeBasedSQLi(duration time.Duration) bool {
-	// 检查响应时间是否超过设定的阈值
-	// 例如，如果阈值是1秒，则如果响应时间超过1秒，则认为存在时间盲注
-	// 这里只保留一个示例，实际需要更复杂的逻辑
-	return false // 示例：如果响应时间超过1秒，则认为存在时间盲注
-}
-
-// loadPayloads 从JSON文件中加载用于SQL注入的payloads。
-// 这使得payloads可以独立于代码进行管理和更新。
-func (p *SQLiPlugin) loadPayloads() error {
-	// 从JSON文件加载payloads
-	// 例如：从 "payloads.json" 文件中读取
-	// 这里只保留一个示例，实际需要更复杂的文件读取逻辑
-	return nil // 示例：从 "payloads.json" 文件中读取payloads
-=======
+	}
+
 	// 设置原始参数值
 	for _, param := range originalReq.Params {
 		if param.Name == paramName {
@@ -341,7 +257,7 @@
 	p.logResponseDebug(testResp, testInfo)
 
 	// 3. 检查SQL错误模式
-	if pattern := p.checkErrorPatterns(testInfo.body); pattern != "" {
+	if pattern := p.checkErrorPatterns(testInfo.Body); pattern != "" {
 		log.Warn().
 			Str("plugin", "sqli").
 			Str("url", originalReq.URL).
@@ -350,7 +266,7 @@
 			Str("pattern", pattern).
 			Msg("SQLi error pattern found in response")
 
-		return p.createVulnerability(originalReq, paramName, payload, testReq), testInfo.hash, nil
+		return p.createVulnerability(originalReq, paramName, payload, testReq), testInfo.Hash, nil
 	}
 
 	// 4. 检查响应差异
@@ -360,44 +276,31 @@
 			Str("url", originalReq.URL).
 			Str("param", paramName).
 			Str("payload", payload).
-			Int("baseLen", len(baseInfo.body)).
-			Str("baseHash", baseInfo.hash).
-			Int("baseStatus", baseInfo.statusCode).
-			Int("testLen", len(testInfo.body)).
-			Str("testHash", testInfo.hash).
-			Int("testStatus", testInfo.statusCode).
+			Int("baseLen", len(baseInfo.Body)).
+			Str("baseHash", baseInfo.Hash).
+			Int("baseStatus", baseInfo.StatusCode).
+			Int("testLen", len(testInfo.Body)).
+			Str("testHash", testInfo.Hash).
+			Int("testStatus", testInfo.StatusCode).
 			Msg("Response changed after payload injection, indicating potential SQL injection")
 
-		return p.createVulnerability(originalReq, paramName, payload, testReq), testInfo.hash, nil
-	}
-
-	return nil, testInfo.hash, nil
-}
-
-// hasSignificantDifference 检查两个响应是否有显著差异
-func (p *SQLiPlugin) hasSignificantDifference(base, test *responseInfo) bool {
-	// 状态码不同
-	if base.statusCode != test.statusCode {
-		return true
-	}
-
-	// 内容hash不同
-	if base.hash != test.hash {
-		return true
-	}
-
-	// 响应长度差异超过阈值（可选的额外检查）
-	lenDiff := len(test.body) - len(base.body)
+		return p.createVulnerability(originalReq, paramName, payload, testReq), testInfo.Hash, nil
+	}
+
+	return nil, testInfo.Hash, nil
+}
+
+// hasSignificantDifference 通过比较两个响应的哈希值和长度来判断它们之间是否存在显著差异。
+func (p *SQLiPlugin) hasSignificantDifference(base, test *models.ResponseInfo) bool {
+	if base.Hash == test.Hash {
+		return false
+	}
+
+	lenDiff := len(test.Body) - len(base.Body)
 	if lenDiff < 0 {
 		lenDiff = -lenDiff
 	}
 
-	// 如果长度差异超过10%或者超过1000字节，认为有显著差异
-	threshold := len(base.body) / 10
-	if threshold < 1000 {
-		threshold = 1000
-	}
-
-	return lenDiff > threshold
->>>>>>> bcdd774b
+	// 长度差异大于100字节，或者长度差异超过基准响应的10%
+	return lenDiff > 100 || (len(base.Body) > 0 && float64(lenDiff)/float64(len(base.Body)) > 0.1)
 }