// Package logger 封装了日志记录功能，使用了zerolog库。
// 它提供了一个可配置的日志记录器，支持不同的日志级别（如debug, info, warn, error），
// 并能将日志输出到控制台和文件中。
package logger

import (
<<<<<<< HEAD
	"io"
	"os"
	"time"
=======
	"fmt"
	"io"
	"os"
	"strings"
>>>>>>> bcdd774b

	"github.com/rs/zerolog"
	"github.com/rs/zerolog/log"
)

<<<<<<< HEAD
// Init 初始化全局日志记录器。
//
// 参数:
//
//	debug (bool): 如果为true，日志级别将设置为Debug，否则为Info。
//
// 此函数会配置zerolog以同时向控制台和名为 "autovulnscan.log" 的文件写入日志。
// 控制台输出是彩色的、人类可读的格式，而文件输出是JSON格式，便于机器解析。
func Init(debug bool) {
	// 默认日志级别为Info
	logLevel := zerolog.InfoLevel
	if debug {
		// 如果启用了debug模式，则将日志级别设置为Debug
		logLevel = zerolog.DebugLevel
	}

	// 配置控制台输出
	// ConsoleWriter 提供了彩色的、人类友好的日志格式。
	consoleWriter := zerolog.ConsoleWriter{
		Out:        os.Stdout,
		TimeFormat: time.RFC3339, // 设置时间格式
	}

	// 配置文件输出
	// 日志将以追加模式写入 "autovulnscan.log" 文件。
	// 如果文件不存在，则会自动创建。
	logFile, err := os.OpenFile("autovulnscan.log", os.O_APPEND|os.O_CREATE|os.O_WRONLY, 0664)
	if err != nil {
		// 如果打开日志文件失败，程序将以致命错误退出。
		log.Fatal().Err(err).Msg("无法打开日志文件")
	}

	// 创建一个MultiLevelWriter，将日志同时写入控制台和文件。
	multi := io.MultiWriter(consoleWriter, logFile)

	// 设置全局日志记录器
	// With().Timestamp() 会为每条日志自动添加时间戳。
	// Caller() 会记录调用日志函数的文件名和行号。
	log.Logger = zerolog.New(multi).
		Level(logLevel).
		With().
		Timestamp().
		Caller().
		Logger()

	log.Info().Msg("日志系统初始化完成")
=======
// Init 函数用于初始化全局的日志记录器。
func Init(debug bool, logFilePath string) {
	logLevel := zerolog.InfoLevel
	if debug {
		logLevel = zerolog.DebugLevel
	}
	zerolog.SetGlobalLevel(logLevel)

	var writers []io.Writer

	// 控制台输出
	consoleWriter := zerolog.ConsoleWriter{
		Out:        os.Stderr,
		TimeFormat: "2006-01-02T15:04:05Z07:00",
		NoColor:    false,
	}
	consoleWriter.FormatLevel = func(i interface{}) string {
		return strings.ToUpper(fmt.Sprintf("| %-6s|", i))
	}
	consoleWriter.FormatCaller = func(i interface{}) string {
		s, ok := i.(string)
		if !ok {
			return "???:0 >"
		}
		parts := strings.Split(s, "/")
		if len(parts) > 2 {
			s = strings.Join(parts[len(parts)-2:], "/")
		}
		return s + " >"
	}
	consoleWriter.FormatMessage = func(i interface{}) string {
		return fmt.Sprintf(" %-40s |", i)
	}
	writers = append(writers, consoleWriter)

	// 文件输出
	if logFilePath != "" {
		file, err := os.OpenFile(logFilePath, os.O_APPEND|os.O_CREATE|os.O_WRONLY, 0664)
		if err == nil {
			writers = append(writers, file)
		} else {
			log.Error().Err(err).Msg("无法打开日志文件")
		}
	}

	multiWriter := io.MultiWriter(writers...)
	log.Logger = zerolog.New(multiWriter).With().Timestamp().Caller().Logger()
>>>>>>> bcdd774b
}<|MERGE_RESOLUTION|>--- conflicted
+++ resolved
@@ -1,72 +1,17 @@
-// Package logger 封装了日志记录功能，使用了zerolog库。
-// 它提供了一个可配置的日志记录器，支持不同的日志级别（如debug, info, warn, error），
-// 并能将日志输出到控制台和文件中。
+// Package logger 提供了对应用程序日志记录功能的封装。
+// 它基于 "github.com/rs/zerolog" 库，这是一个高性能、结构化的JSON日志库。
 package logger
 
 import (
-<<<<<<< HEAD
-	"io"
-	"os"
-	"time"
-=======
 	"fmt"
 	"io"
 	"os"
 	"strings"
->>>>>>> bcdd774b
 
 	"github.com/rs/zerolog"
 	"github.com/rs/zerolog/log"
 )
 
-<<<<<<< HEAD
-// Init 初始化全局日志记录器。
-//
-// 参数:
-//
-//	debug (bool): 如果为true，日志级别将设置为Debug，否则为Info。
-//
-// 此函数会配置zerolog以同时向控制台和名为 "autovulnscan.log" 的文件写入日志。
-// 控制台输出是彩色的、人类可读的格式，而文件输出是JSON格式，便于机器解析。
-func Init(debug bool) {
-	// 默认日志级别为Info
-	logLevel := zerolog.InfoLevel
-	if debug {
-		// 如果启用了debug模式，则将日志级别设置为Debug
-		logLevel = zerolog.DebugLevel
-	}
-
-	// 配置控制台输出
-	// ConsoleWriter 提供了彩色的、人类友好的日志格式。
-	consoleWriter := zerolog.ConsoleWriter{
-		Out:        os.Stdout,
-		TimeFormat: time.RFC3339, // 设置时间格式
-	}
-
-	// 配置文件输出
-	// 日志将以追加模式写入 "autovulnscan.log" 文件。
-	// 如果文件不存在，则会自动创建。
-	logFile, err := os.OpenFile("autovulnscan.log", os.O_APPEND|os.O_CREATE|os.O_WRONLY, 0664)
-	if err != nil {
-		// 如果打开日志文件失败，程序将以致命错误退出。
-		log.Fatal().Err(err).Msg("无法打开日志文件")
-	}
-
-	// 创建一个MultiLevelWriter，将日志同时写入控制台和文件。
-	multi := io.MultiWriter(consoleWriter, logFile)
-
-	// 设置全局日志记录器
-	// With().Timestamp() 会为每条日志自动添加时间戳。
-	// Caller() 会记录调用日志函数的文件名和行号。
-	log.Logger = zerolog.New(multi).
-		Level(logLevel).
-		With().
-		Timestamp().
-		Caller().
-		Logger()
-
-	log.Info().Msg("日志系统初始化完成")
-=======
 // Init 函数用于初始化全局的日志记录器。
 func Init(debug bool, logFilePath string) {
 	logLevel := zerolog.InfoLevel
@@ -114,5 +59,4 @@
 
 	multiWriter := io.MultiWriter(writers...)
 	log.Logger = zerolog.New(multiWriter).With().Timestamp().Caller().Logger()
->>>>>>> bcdd774b
 }