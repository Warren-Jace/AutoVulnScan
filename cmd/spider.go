--- conflicted
+++ resolved
@@ -68,7 +68,7 @@
 			go func() {
 				defer wg.Done()
 				for targetURL := range jobs {
-					scanURL(targetURL, &cfg)
+					scanURL(targetURL, cfg)
 				}
 			}()
 		}
@@ -83,42 +83,28 @@
 	},
 }
 
-<<<<<<< HEAD
-// scanURL 扫描单个 URL
-func scanURL(url string, cfg *config.Settings) {
-	// 创建编排器实例
-	orchestrator, err := core.NewOrchestrator(cfg, url)
-	if err != nil || orchestrator == nil {
-		fmt.Printf("为 %s 创建编排器时出错: %v\n", url, err)
-		return
-	}
-
-	// 创建报告器实例
-	reporter, err := output.NewReporter(cfg.Reporting)
-=======
 // scanURL 负责对单个URL进行完整的扫描流程。
-func scanURL(url string, cfg *config.Settings) {
-	log.Info().Msgf("开始扫描: %s", url)
+func scanURL(targetURL string, cfg *config.Settings) {
+	log.Info().Msgf("开始扫描: %s", targetURL)
 
 	// 创建一个新的编排器实例来管理扫描过程
-	orchestrator, err := core.NewOrchestrator(cfg, url)
+	orchestrator, err := core.NewOrchestrator(cfg, targetURL)
 	if err != nil {
-		log.Error().Err(err).Msgf("为 %s 创建编排器失败", url)
+		log.Error().Err(err).Msgf("为 %s 创建编排器失败", targetURL)
 		return
 	}
 
 	// 创建一个新的报告器来处理扫描结果的输出
-	reporter, err := output.NewReporter(cfg.Reporting, url)
->>>>>>> 063cfde2
+	reporter, err := output.NewReporter(cfg.Reporting, targetURL)
 	if err != nil {
-		log.Error().Err(err).Msgf("为 %s 创建报告器失败", url)
+		log.Error().Err(err).Msgf("为 %s 创建报告器失败", targetURL)
 		return
 	}
 	defer reporter.Close()
 
 	// 启动扫描过程
 	orchestrator.Start(reporter)
-	log.Info().Msgf("完成扫描: %s", url)
+	log.Info().Msgf("完成扫描: %s", targetURL)
 }
 
 // readLines 是一个辅助函数，用于从指定的文件路径逐行读取内容。
